use std::{
    borrow::Cow,
    collections::HashMap,
    mem,
    path::{Path, PathBuf},
    process::Command,
};

use gltf::json::{image::MimeType, Index};

const MAX_SIZE: u32 = 4096;
static KTX2KTX2_PATH: &'static str = r#"C:\Program Files\KTX-Software\bin\ktx2ktx2.exe"#;
static ASTC_PATH: &str =
    r#"C:\Users\enaku\Downloads\astcenc-4.1.0-windows-x64\bin\astcenc-avx2.exe"#;

#[allow(unused)]
static ASTC_PATH: &str = r#"C:\Program Files\arm\astcenc-4.2.0-windows-x64\bin\astcenc-avx2.exe"#;
#[allow(unused)]
static KTX2KTX2_PATH: &str = r#"C:\Program Files\KTX-Software\bin\ktx2ktx2.exe"#;
static TOKTX_PATH: &str = r#"C:\Program Files\KTX-Software\bin\toktx.exe"#;

/// Check for cached versions. Mark this as false if the compression algorithm changes in some way.
const USE_CACHE: bool = true;

// Use KTX's toktx tool
const USE_TOKTX: bool = true;

fn main() {
    let file_name = std::env::args()
        .nth(1)
        .expect("You must provide the filename you'd like to squish.");
    squish(file_name)
}

struct Input {
    document: gltf::Document,
    blob: Vec<u8>,
}

/// Which part of the glTF material model this texture is.
#[derive(PartialEq, Eq, Debug)]
enum TextureType {
    BaseColor,
    Normal,
    MetallicRoughnessOcclusion,
    Emissive,
}

impl TextureType {
    pub fn is_srgb(&self) -> bool {
        match self {
            TextureType::BaseColor | TextureType::Emissive => true,
            _ => false,
        }
    }

    pub fn block_size(&self) -> &'static str {
        match self {
            // TextureType::MetallicRoughnessOcclusion => command.arg("6x6"),
            // TextureType::Emissive => command.arg("10x10"),
            TextureType::BaseColor | TextureType::Emissive => "6x6",
            _ => "4x4",
        }
    }
}

pub fn squish<P: AsRef<Path>>(file_name: P) {
    let path = file_name.as_ref();
    println!("Squishing {}..", path.to_str().unwrap(),);
    let input = open(path);
    let optimized_glb = optimize(input);

    let mut output_path = path.to_path_buf();
    let stem = output_path.file_stem().unwrap().to_str().unwrap();
    output_path.set_file_name(format!("{}_squished.glb", stem));
    std::fs::write(&output_path, &optimized_glb).unwrap();
    println!(
        "Squished file: {}! Enjoy: ✨",
        output_path.to_str().unwrap()
    )
}

fn optimize(input: Input) -> Vec<u8> {
    let mut image_map: HashMap<usize, Vec<u8>> = Default::default();
    // First, compress the images.
    // In order to do this, we need to have a bit of information about them first:
    let document = &input.document;
    for material in document.materials() {
        // Okiedokie. Each part of the material needs to be treated differently. Let's start with the easy stuff.
        let pbr = material.pbr_metallic_roughness();
        if let Some(base_colour) = pbr.base_color_texture() {
            let texture = base_colour.texture();
            let compressed = compress_texture(&texture, &input, TextureType::BaseColor);
            image_map.insert(texture.source().index(), compressed);
        }

        if let Some(metallic_roughness) = pbr.metallic_roughness_texture() {
            let texture = metallic_roughness.texture();
            let compressed =
                compress_texture(&texture, &input, TextureType::MetallicRoughnessOcclusion);
            image_map.insert(texture.source().index(), compressed);
        }

        if let Some(normal) = material.normal_texture() {
            let texture = normal.texture();
            let compressed = compress_texture(&texture, &input, TextureType::Normal);
            image_map.insert(texture.source().index(), compressed);
        }

        if let Some(emissive) = material.emissive_texture() {
            let texture = emissive.texture();
            let compressed = compress_texture(&texture, &input, TextureType::Emissive);
            image_map.insert(texture.source().index(), compressed);
        }

        if let Some(occlusion) = material.occlusion_texture() {
            let texture = occlusion.texture();
            let compressed =
                compress_texture(&texture, &input, TextureType::MetallicRoughnessOcclusion);
            image_map.insert(texture.source().index(), compressed);
        }
    }

    // Okay. Now that's done we need a new GLB file.
    create_glb_file(input, image_map)
}

fn create_glb_file(input: Input, image_map: HashMap<usize, Vec<u8>>) -> Vec<u8> {
    // Ugh, this is going to be disgusting.
    let mut new_blob: Vec<u8> = Vec::new();
    let blob = &input.blob;
    let mut new_buffer_views: Vec<gltf::json::buffer::View> = Vec::new();
    let mut new_root = input.document.into_json();

    // First, we need to make a map that lets us find which image a bufferView points to, if any.
    let mut image_buffer_view_indices = HashMap::new();
    for (index, image) in new_root.images.iter().enumerate() {
        if let Some(image_view_index) = image.buffer_view {
            image_buffer_view_indices.insert(image_view_index.value(), index);
        }
    }

    // Next, go through each buffer view and write its data into our blob.
    for (index, view) in new_root.buffer_views.iter_mut().enumerate() {
        // Stash the CURRENT length (eg before we add to it) of the new blob
        let new_offset = new_blob.len();

        // Okay, this buffer view points to an image - we instead want to grab the bytes of the compressed image.
        let bytes = if let Some(image_index) = image_buffer_view_indices.get(&index) {
            image_map.get(&image_index).unwrap()
        } else {
            // Not an image - just get the original data and return it as-is.
            let start = view.byte_offset.unwrap_or_default() as usize;
            let end = start + view.byte_length as usize;
            &blob[start..end]
        };

        // And write it into the new blob.
        new_blob.extend_from_slice(bytes);

        // Now create a new view and change its offset to reflect the new blob.
        let mut new_view = view.clone();
        new_view.byte_offset = Some(new_offset as _);
        new_view.byte_length = bytes.len() as _;
        new_buffer_views.push(new_view);
    }

    // OK. Now we need to update any images that had their uri set (bufferView and uri are mutually exclusive)
    for (index, image) in new_root.images.iter_mut().enumerate() {
        // Set the MIME type
        image.mime_type = Some(MimeType("image/ktx2".to_string()));

        // This image has already been processed, we can move on.
        if image.uri.is_none() {
            continue;
        }

        // Right. As before, stash the current length of the new blob
        let new_offset = new_blob.len();

        // Clear the URI
        image.uri = None;

        // Get the current length of the buffer views to use as an index
        let buffer_view_index = new_buffer_views.len();

        // Now write the new image data into the blob
        let image_data = image_map.get(&index).unwrap();
        new_blob.extend(image_data);

        // Create a new buffer view for this image
        let view = gltf::json::buffer::View {
            buffer: Index::new(0 as _),
            byte_length: image_data.len() as _,
            byte_offset: Some(new_offset as _),
            byte_stride: None,
            name: None,
            target: None,
            extensions: None,
            extras: Default::default(),
        };

        // And add it to the list
        new_buffer_views.push(view);

        // Finally, update the image to point to this new view.
        image.buffer_view = Some(Index::new(buffer_view_index as _));
    }

    // OK! We're done. Set the new root to use the new buffer views..
    new_root.buffer_views = new_buffer_views;

    // And make sure the buffer is set correctly.
    new_root.buffers = vec![gltf::json::Buffer {
        byte_length: new_blob.len() as _,
        name: None,
        uri: None,
        extensions: None,
        extras: Default::default(),
    }];

    // and.. that's it? Maybe? Hopefully.
    // This part is mostly lifted from https://github.com/gltf-rs/gltf/blob/master/examples/export/main.rs

    let new_blob = to_padded_byte_vector(new_blob);
    let buffer_length = new_blob.len() as u32;
    let json_string = gltf::json::serialize::to_string(&new_root).expect("Serialization error");
    let mut json_offset = json_string.len() as u32;
    align_to_multiple_of_four(&mut json_offset);
    let glb = gltf::binary::Glb {
        header: gltf::binary::Header {
            magic: *b"glTF",
            version: 2,
            length: json_offset + buffer_length,
        },
        bin: Some(Cow::Owned(new_blob)),
        json: Cow::Owned(json_string.into_bytes()),
    };

    // And we're done! Write the entire file to GLB.
    glb.to_vec().unwrap()
}

fn align_to_multiple_of_four(n: &mut u32) {
    *n = (*n + 3) & !3;
}

fn to_padded_byte_vector<T>(vec: Vec<T>) -> Vec<u8> {
    let byte_length = vec.len() * mem::size_of::<T>();
    let byte_capacity = vec.capacity() * mem::size_of::<T>();
    let alloc = vec.into_boxed_slice();
    let ptr = Box::<[T]>::into_raw(alloc) as *mut u8;
    let mut new_vec = unsafe { Vec::from_raw_parts(ptr, byte_length, byte_capacity) };
    while new_vec.len() % 4 != 0 {
        new_vec.push(0); // pad to multiple of four bytes
    }
    new_vec
}

fn compress_texture(texture: &gltf::Texture, input: &Input, texture_type: TextureType) -> Vec<u8> {
    println!("[SQUISHER] Compressing {texture_type:?}..");
    // Okay. First thing we need to do is get the path of the texture. If the source is *inside* the GLB, we'll have to write it to disk first.
    let (input_path, _original_size) = match texture.source().source() {
        gltf::image::Source::View { view, mime_type } => {
            // Right. Bytes are BYTES.
            let bytes = &input.blob[view.offset()..view.offset() + view.length()];
            let mut path = file_name(&bytes);
            let (extension, format) = if mime_type == "image/jpeg" {
                ("jpg", image::ImageFormat::Jpeg)
            } else {
                ("png", image::ImageFormat::Png)
            };

            // Now that we've got said bytes, let's resize the image.
            let mut image = image::io::Reader::new(std::io::Cursor::new(bytes));
            image.set_format(format);
            let mut image = image.decode().unwrap();
            if image.height() > MAX_SIZE {
                println!(
                    "[SQUISHER] Image is too large! ({}x{}), resizing to {}x{}",
                    image.height(),
                    image.width(),
                    MAX_SIZE,
                    MAX_SIZE,
                );
                image = image.resize(MAX_SIZE, MAX_SIZE, image::imageops::Lanczos3);
            }

            path.set_extension(extension);

            image
                .save_with_format(&path, format)
                .unwrap_or_else(|e| panic!("Unable to write image to path {:?} - {:?}", path, e));

            (path, bytes.len())
        }
        gltf::image::Source::Uri { uri, .. } => {
            // Technically glTF supports images not stored on disk (eg. the interweb) so let's make sure it's a real path.
            let path = Path::new(uri);
            assert!(
                path.exists(),
                "Corrupted glTF file or unsupported URI path - {}",
                uri
            );
            let file = std::fs::read(path).unwrap();
            let destination = file_name(&file);
            std::fs::write(&destination, &file).unwrap();
            (destination, file.len())
        }
    };

    let mut output_path = input_path.clone();
    output_path.set_extension("ktx2");

    // This file has already been hashed!
    if output_path.exists() && USE_CACHE {
        println!("[SQUISHER] Returning pre-compressed file!");
    } else {
        compress_image(&input_path, &mut output_path, texture_type);
    }

    // Now slurp up the image:
    let file = std::fs::read(&output_path).expect("Unable to read output file!");
    println!("[SQUISHER] Tempfile is at {output_path:?}");

    file
}

fn compress_image(input_path: &PathBuf, output_path: &mut PathBuf, texture_type: TextureType) {
    let delete_result = std::fs::remove_file(&output_path);
    println!(
        "[SQUISHER] Deleting destination file, if it exists: {:?}",
        delete_result
    );

    if USE_TOKTX {
        toktx(&input_path, &output_path, texture_type);
    } else {
        output_path.set_extension("ktx");
        // Right. Call astcenc
        astc(input_path, &output_path, texture_type);

        // Nice work. Now we need to take that ktx file and convert it to ktx2.
        ktx2ktx2(&output_path);

        // OK. Hopefully that worked.
        output_path.set_extension("ktx2");
    }
}

#[allow(unused)]
fn ktx2ktx2(output_path: &PathBuf) {
    // This command produces no output when it works correctly.
    let _output = Command::new(KTX2KTX2_PATH)
        .arg(output_path)
        .output()
        .expect("Error calling ktx2ktx2");
}

<<<<<<< HEAD
// TODO: don't hardcode the path
fn astc(input_path: PathBuf, output_path: &PathBuf, texture_type: TextureType) {
=======
#[allow(unused)]
fn astc(input_path: &PathBuf, output_path: &PathBuf, texture_type: TextureType) {
    // TODO: don't hardcode the path
>>>>>>> 96219dcf
    let mut astc_command = Command::new(ASTC_PATH);

    // Some textures need to be stored as linear data, some should be sRGB. atsc_enc lets us specify that.
    if texture_type.is_srgb() {
        astc_command.arg("-cs")
    } else {
        astc_command.arg("-cl")
    };

    // Specify the input and output paths.
    astc_command.arg(input_path).arg(output_path);

    // Specify the block size
    astc_command.arg(texture_type.block_size());

    // Specify the quality
    astc_command.arg("-verythorough");

    // Add any additional arguments, if neccessary.
    if texture_type == TextureType::Normal {
        astc_command.arg("-normal");
    }

    println!(
        "[SQUISHER] Running astcenc with args {:?}",
        astc_command.get_args().collect::<Vec<_>>()
    );

    let output = astc_command.output().unwrap();
    if output.status.success() {
        println!("{}", String::from_utf8(output.stdout).unwrap());
    } else {
        panic!("{}", String::from_utf8(output.stdout).unwrap());
    }
}

fn toktx(input_path: &PathBuf, output_path: &PathBuf, texture_type: TextureType) {
    let mut command = Command::new(TOKTX_PATH);
    command.args(["--encode", "astc", "--astc_blk_d"]);
    command.arg(texture_type.block_size());
    command.args(["--astc_quality", "thorough", "--genmipmap"]);

    if texture_type == TextureType::Normal {
        command.args(["--normal_mode", "--normalize"]);
    }

    command.arg("--assign_oetf");
    if texture_type.is_srgb() {
        command.arg("srgb");
    } else {
        command.arg("linear");
    }
    command.arg(output_path).arg(input_path);

    println!(
        "[SQUISHER] Running toktx with args {:?}",
        command.get_args().collect::<Vec<_>>()
    );
    let output = command.output().unwrap();
    if output.status.success() {
        println!("{}", String::from_utf8(output.stdout).unwrap());
    } else {
        eprintln!(
            "[SQUISHER] Error running command with args {:?}",
            command.get_args().collect::<Vec<_>>()
        );
        panic!("{}", String::from_utf8(output.stderr).unwrap());
    }
}

// Create a temporary file. There's probably a better way to do this.
fn file_name(file_bytes: &[u8]) -> PathBuf {
    let hash = seahash::hash(file_bytes);
    let mut path = std::env::temp_dir();
    path.set_file_name(format!("squisher_temp_{}", hash));
    path
}

fn open(path: &Path) -> Input {
    let reader = std::fs::File::open(path)
        .unwrap_or_else(|e| panic!("Unable to open file {}: {}", path.display(), e));
    match path.extension().map(|s| s.to_str()).flatten() {
        Some("gltf") => {
            todo!("gltf files are not currently supported, sorry!")
            // let gltf = gltf::Gltf::from_reader(reader).expect("Unable to open gltf file!");
            // let blob = gltf
            //     .blob
            //     .expect("Sorry, only glTF files with embedded binaries are supported");
            // Input {
            //     document: gltf.document,
            //     blob,
            // }
        }
        Some("glb") => {
            let glb = gltf::Glb::from_reader(reader).expect("Unable to open GLB file!");
            let json = gltf::json::Root::from_slice(&glb.json).unwrap();
            let document =
                gltf::Document::from_json(json).expect("Invalid JSON section of GLB file");
            let blob = glb.bin.expect("No data in GLB file").to_vec();
            Input { document, blob }
        }
        _ => panic!(
            "File does not have extension gltf or glb: {}",
            path.display()
        ),
    }
}

#[cfg(test)]
mod tests {
    use super::*;
    // pub fn test_that_it_works_with_gltf() {
    //     // TODO - make sure that we delete the output file first.
    //     squish("test_data/BoxTextured.gltf");
    //     verify("test_data/BoxTextured_squished.glb");
    // }
    #[test]
    pub fn test_that_it_works_with_glb() {
        squish("test_data/BoxTexturedBinary.glb");
        verify("test_data/BoxTexturedBinary_squished.glb");
    }

    pub fn verify<P: AsRef<Path>>(p: P) {
        let path = p.as_ref();
        assert!(path.exists());
        let input = open(path);
        for image in input.document.images() {
            match image.source() {
                gltf::image::Source::View { view, .. } => {
                    // Get the image, then make sure it was compressed correctly.
                    let bytes = &input.blob[view.offset()..view.offset() + view.length()];
                    let reader = ktx2::Reader::new(bytes).unwrap();
                    let header = reader.header();
                    assert_eq!(header.format.unwrap(), ktx2::Format::ASTC_8x8_SRGB_BLOCK);
                    assert_eq!(header.level_count, 9);
                }
                _ => unreachable!(),
            }
        }
    }
}<|MERGE_RESOLUTION|>--- conflicted
+++ resolved
@@ -9,9 +9,6 @@
 use gltf::json::{image::MimeType, Index};
 
 const MAX_SIZE: u32 = 4096;
-static KTX2KTX2_PATH: &'static str = r#"C:\Program Files\KTX-Software\bin\ktx2ktx2.exe"#;
-static ASTC_PATH: &str =
-    r#"C:\Users\enaku\Downloads\astcenc-4.1.0-windows-x64\bin\astcenc-avx2.exe"#;
 
 #[allow(unused)]
 static ASTC_PATH: &str = r#"C:\Program Files\arm\astcenc-4.2.0-windows-x64\bin\astcenc-avx2.exe"#;
@@ -357,14 +354,9 @@
         .expect("Error calling ktx2ktx2");
 }
 
-<<<<<<< HEAD
-// TODO: don't hardcode the path
-fn astc(input_path: PathBuf, output_path: &PathBuf, texture_type: TextureType) {
-=======
 #[allow(unused)]
 fn astc(input_path: &PathBuf, output_path: &PathBuf, texture_type: TextureType) {
     // TODO: don't hardcode the path
->>>>>>> 96219dcf
     let mut astc_command = Command::new(ASTC_PATH);
 
     // Some textures need to be stored as linear data, some should be sRGB. atsc_enc lets us specify that.
