--- conflicted
+++ resolved
@@ -6,12 +6,8 @@
 # See more keys and their definitions at https://doc.rust-lang.org/cargo/reference/manifest.html
 
 [dependencies]
-<<<<<<< HEAD
 gltf = {features = ["KHR_lights_punctual"], version = "1.0"}
-=======
-gltf = "1.0"
 image = "0.24"
->>>>>>> dbc488c5
 
 [dev-dependencies]
 ktx2 = "0.3"